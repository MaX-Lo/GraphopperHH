--- conflicted
+++ resolved
@@ -37,9 +37,7 @@
     {
         super.setUp();
         if (gs != null)
-        {
-            gs.close();
-        }
+            gs.close();        
     }
 
     @Override
@@ -123,19 +121,12 @@
 
         EdgeIterator iter = explorer.setBaseNode(0);
         assertTrue(iter.next());
-<<<<<<< HEAD
+        assertEquals(Helper.createPointList(3.5, 4.5, 5, 6), iter.fetchWayGeometry(0));
+
+        assertTrue(iter.next());
         assertEquals(Helper.createPointList(1.5, 1, 2, 3), iter.fetchWayGeometry(0));
         assertEquals(Helper.createPointList(10, 10, 1.5, 1, 2, 3), iter.fetchWayGeometry(1));
-        assertEquals(Helper.createPointList(1.5, 1, 2, 3, 11, 20), iter.fetchWayGeometry(2));
-
-        assertTrue(iter.next());
-        assertEquals(Helper.createPointList(3.5, 4.5, 5, 6), iter.fetchWayGeometry(0));
-=======
-        assertEquals(Helper.createPointList(3.5, 4.5, 5, 6), iter.getWayGeometry());
-
-        assertTrue(iter.next());
-        assertEquals(Helper.createPointList(1.5, 1, 2, 3), iter.getWayGeometry());
->>>>>>> 9a42711d
+        assertEquals(Helper.createPointList(1.5, 1, 2, 3, 11, 20), iter.fetchWayGeometry(2));        
 
         assertEquals(11, g.getLatitude(1), 1e-2);
         assertEquals(20, g.getLongitude(1), 1e-2);
@@ -145,16 +136,14 @@
         assertEquals(12, g.getLatitude(2), 1e-2);
         assertEquals(12, g.getLongitude(2), 1e-2);
         assertEquals(1, GHUtility.count(explorer.setBaseNode(2)));
-<<<<<<< HEAD
-        assertEquals(Arrays.asList(0), GHUtility.getNeighbors(explorer.setBaseNode(2)));
+
+        assertEquals(GHUtility.asSet(0), GHUtility.getNeighbors(explorer.setBaseNode(2)));
         
-        iter = GHUtility.getEdge(g, 1, 2);
-        assertEquals(Helper.createPointList(), iter.fetchWayGeometry(0));
-        assertEquals(Helper.createPointList(11, 20), iter.fetchWayGeometry(1));
-        assertEquals(Helper.createPointList(12, 12), iter.fetchWayGeometry(2));
-=======
+        EdgeIteratorState eib = GHUtility.getEdge(g, 1, 2);
+        assertEquals(Helper.createPointList(), eib.fetchWayGeometry(0));
+        assertEquals(Helper.createPointList(11, 20), eib.fetchWayGeometry(1));
+        assertEquals(Helper.createPointList(12, 12), eib.fetchWayGeometry(2));
         assertEquals(GHUtility.asSet(0), GHUtility.getNeighbors(explorer.setBaseNode(2)));
->>>>>>> 9a42711d
     }
 
     @Test
@@ -162,13 +151,8 @@
     {
         gs = (GraphStorage) createGraph();
         EdgeIterator iter0 = gs.edge(0, 1, 10, true);
-<<<<<<< HEAD
-        EdgeIterator iter1 = gs.edge(1, 2, 10, true);
-        gs.edge(0, 3, 10, true);
-=======
         EdgeIterator iter2 = gs.edge(1, 2, 10, true);
         EdgeIterator iter3 = gs.edge(0, 3, 10, true);
->>>>>>> 9a42711d
 
         EdgeExplorer explorer = gs.createEdgeExplorer();
 
@@ -230,16 +214,11 @@
 
         iter.next();
         EdgeIteratorState iter2 = iter.detach();
-<<<<<<< HEAD
-        assertEquals(1, iter.getAdjNode());
-        assertEquals(1, iter2.getAdjNode());
-        iter.next();
-=======
->>>>>>> 9a42711d
         assertEquals(2, iter.getAdjNode());
         assertEquals(2, iter2.getAdjNode());
+        
         iter.next();
         assertEquals(1, iter.getAdjNode());
-        assertEquals(2, iter2.getAdjNode());
+        assertEquals(2, iter2.getAdjNode());     
     }
 }