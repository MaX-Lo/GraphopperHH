--- conflicted
+++ resolved
@@ -314,10 +314,7 @@
             return iterTo.getAdjNode();
         }
         return endNode;
-<<<<<<< HEAD
-=======
-    }    
-    public static final EdgeSkipIterator EMPTY = new DisabledEdgeIterator();
+    }
 
     public static class DisabledEdgeIterator implements EdgeSkipIterator
     {
@@ -414,35 +411,29 @@
         @Override
         public String getName()
         {
-            throw new UnsupportedOperationException("Not supported yet.");
+            throw new UnsupportedOperationException("Not supported. Edge is empty.");
         }
 
         @Override
         public void setName( String name )
         {
-            throw new UnsupportedOperationException("Not supported yet.");
-        }
-
-        @Override
-        public boolean isEmpty()
-        {
-            return true;
+            throw new UnsupportedOperationException("Not supported. Edge is empty.");
         }
     };
-
+    
+    
     /**
      * @return the <b>first</b> edge containing the specified nodes base and adj. Returns null if
      * not found.
      */
     public static EdgeIterator getEdge( GraphStorage graph, int base, int adj )
     {
-        EdgeIterator iter = graph.getEdges(base);
+        EdgeIterator iter = graph.createEdgeExplorer().setBaseNode(base);
         while (iter.next())
         {
             if (iter.getAdjNode() == adj)
                 return iter;
         }
         return null;
->>>>>>> e85e255b
     }
 }