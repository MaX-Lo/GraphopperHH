/*
 *  Licensed to Peter Karich under one or more contributor license 
 *  agreements. See the NOTICE file distributed with this work for 
 *  additional information regarding copyright ownership.
 * 
 *  Peter Karich licenses this file to you under the Apache License, 
 *  Version 2.0 (the "License"); you may not use this file except 
 *  in compliance with the License. You may obtain a copy of the 
 *  License at
 * 
 *       http://www.apache.org/licenses/LICENSE-2.0
 * 
 *  Unless required by applicable law or agreed to in writing, software
 *  distributed under the License is distributed on an "AS IS" BASIS,
 *  WITHOUT WARRANTIES OR CONDITIONS OF ANY KIND, either express or implied.
 *  See the License for the specific language governing permissions and
 *  limitations under the License.
 */
package com.graphhopper.storage;

import com.graphhopper.routing.util.AllEdgesIterator;
import com.graphhopper.routing.util.CarFlagEncoder;
import com.graphhopper.routing.util.DefaultEdgeFilter;
import com.graphhopper.routing.util.EdgeFilter;
import com.graphhopper.routing.util.FootFlagEncoder;
import com.graphhopper.routing.util.VehicleEncoder;
import com.graphhopper.util.EdgeIterator;
import com.graphhopper.util.GHUtility;
import static com.graphhopper.util.GHUtility.*;
import com.graphhopper.util.Helper;
import com.graphhopper.util.PointList;
import com.graphhopper.util.shapes.BBox;
import java.io.Closeable;
import java.io.File;
import java.io.IOException;
import java.util.Arrays;
import static org.junit.Assert.*;
import org.junit.After;
import org.junit.Before;
import org.junit.Test;

/**
 * Abstract test class to be extended for implementations of the Graph
 * interface. Graphs implementing GraphStorage should extend GraphStorageTest
 * instead.
 *
 * @author Peter Karich
 */
public abstract class AbstractGraphTester {

    private String location = "./target/graphstorage";
    protected int defaultSize = 100;
    protected String defaultGraph = "./target/graphstorage/default";
    CarFlagEncoder carEncoder = new CarFlagEncoder();
    EdgeFilter carOutFilter = new DefaultEdgeFilter(carEncoder, false, true);
    EdgeFilter carInFilter = new DefaultEdgeFilter(carEncoder, true, false);
    private Graph graph;

    protected Graph createGraph() {
        return createGraph(defaultGraph, defaultSize);
    }

    abstract Graph createGraph(String location, int size);

    @Before
    public void setUp() {
        Helper.removeDir(new File(location));
    }

    @After
    public void tearDown() {
        close(graph);
        Helper.removeDir(new File(location));
    }

    @Test
    public void testSetNodes() {
        graph = createGraph();
        for (int i = 0; i < defaultSize * 2; i++) {
            graph.setNode(i, 2 * i, 3 * i);
        }
        graph.edge(defaultSize + 1, defaultSize + 2, 10, true);
        graph.edge(defaultSize + 1, defaultSize + 3, 10, true);
        assertEquals(2, GHUtility.count(graph.getEdges(defaultSize + 1)));
    }

    @Test
    public void testCreateLocation() {
        graph = createGraph();
        graph.edge(3, 1, 50, true);
        assertEquals(1, count(graph.getEdges(1, carOutFilter)));

        graph.edge(1, 2, 100, true);
        assertEquals(2, count(graph.getEdges(1, carOutFilter)));
    }

    @Test
    public void testEdges() {
        graph = createGraph();
        graph.edge(2, 1, 12, true);
        assertEquals(1, count(graph.getEdges(2, carOutFilter)));

        graph.edge(2, 3, 12, true);
        assertEquals(1, count(graph.getEdges(1, carOutFilter)));
        assertEquals(2, count(graph.getEdges(2, carOutFilter)));
        assertEquals(1, count(graph.getEdges(3, carOutFilter)));
    }

    @Test
    public void testUnidirectional() {
        graph = createGraph();

        graph.edge(1, 2, 12, false);
        graph.edge(1, 11, 12, false);
        graph.edge(11, 1, 12, false);
        graph.edge(1, 12, 12, false);
        graph.edge(3, 2, 112, false);
        EdgeIterator i = graph.getEdges(2, carOutFilter);
        assertFalse(i.next());

        assertEquals(1, GHUtility.count(graph.getEdges(1, carInFilter)));
        assertEquals(2, GHUtility.count(graph.getEdges(2, carInFilter)));
        assertEquals(0, GHUtility.count(graph.getEdges(3, carInFilter)));

        assertEquals(3, GHUtility.count(graph.getEdges(1, carOutFilter)));
        assertEquals(0, GHUtility.count(graph.getEdges(2, carOutFilter)));
        assertEquals(1, GHUtility.count(graph.getEdges(3, carOutFilter)));
        i = graph.getEdges(3, carOutFilter);
        i.next();
        assertEquals(2, i.adjNode());

        i = graph.getEdges(1, carOutFilter);
        assertTrue(i.next());
        assertEquals(2, i.adjNode());
        assertTrue(i.next());
        assertEquals(11, i.adjNode());
        assertTrue(i.next());
        assertEquals(12, i.adjNode());
        assertFalse(i.next());
    }

    @Test
    public void testUnidirectionalEdgeFilter() {
        graph = createGraph();

        graph.edge(1, 2, 12, false);
        graph.edge(1, 11, 12, false);
        graph.edge(11, 1, 12, false);
        graph.edge(1, 12, 12, false);
        graph.edge(3, 2, 112, false);
        EdgeIterator i = graph.getEdges(2, carOutFilter);
        assertFalse(i.next());

        assertEquals(1, GHUtility.count(graph.getEdges(1, carInFilter)));
        assertEquals(2, GHUtility.count(graph.getEdges(2, carInFilter)));
        assertEquals(0, GHUtility.count(graph.getEdges(3, carInFilter)));

        assertEquals(3, GHUtility.count(graph.getEdges(1, carOutFilter)));
        assertEquals(0, GHUtility.count(graph.getEdges(2, carOutFilter)));
        assertEquals(1, GHUtility.count(graph.getEdges(3, carOutFilter)));
        i = graph.getEdges(3, carOutFilter);
        i.next();
        assertEquals(2, i.adjNode());

        i = graph.getEdges(1, carOutFilter);
        assertTrue(i.next());
        assertEquals(2, i.adjNode());
        assertTrue(i.next());
        assertEquals(11, i.adjNode());
        assertTrue(i.next());
        assertEquals(12, i.adjNode());
        assertFalse(i.next());
    }

    @Test
    public void testUpdateUnidirectional() {
        graph = createGraph();

        graph.edge(1, 2, 12, false);
        graph.edge(3, 2, 112, false);
        EdgeIterator i = graph.getEdges(2, carOutFilter);
        assertFalse(i.next());
        i = graph.getEdges(3, carOutFilter);
        assertTrue(i.next());
        assertEquals(2, i.adjNode());
        assertFalse(i.next());

        graph.edge(2, 3, 112, false);
        i = graph.getEdges(2, carOutFilter);
        assertTrue(i.next());
        assertEquals(3, i.adjNode());
        i = graph.getEdges(3, carOutFilter);
        i.next();
        assertEquals(2, i.adjNode());
        assertFalse(i.next());
    }

    @Test
    public void testClone() {
        graph = createGraph();
        graph.edge(1, 2, 10, true);
        graph.setNode(0, 12, 23);
        graph.setNode(1, 8, 13);
        graph.setNode(2, 2, 10);
        graph.setNode(3, 5, 9);
        graph.edge(1, 3, 10, true);

        Graph clone = graph.copyTo(createGraph(location + "/clone", defaultSize));
        assertEquals(graph.nodes(), clone.nodes());
        assertEquals(count(graph.getEdges(1, carOutFilter)), count(clone.getEdges(1, carOutFilter)));
        clone.edge(1, 4, 10, true);
        assertEquals(3, count(clone.getEdges(1, carOutFilter)));
        assertEquals(graph.bounds(), clone.bounds());
        close(clone);
    }

    @Test
    public void testGetLocations() {
        graph = createGraph();
        graph.setNode(0, 12, 23);
        graph.setNode(1, 22, 23);
        assertEquals(2, graph.nodes());

        graph.edge(0, 1, 10, true);
        assertEquals(2, graph.nodes());

        graph.edge(0, 2, 10, true);
        assertEquals(3, graph.nodes());
        close(graph);
        
        graph = createGraph();
        assertEquals(0, graph.nodes());
    }

    protected void initExampleGraph(Graph g) {
        g.setNode(0, 12, 23);
        g.setNode(1, 38.33f, 135.3f);
        g.setNode(2, 6, 139);
        g.setNode(3, 78, 89);
        g.setNode(4, 2, 1);
        g.setNode(5, 7, 5);
        g.edge(0, 1, 12, true);
        g.edge(0, 2, 212, true);
        g.edge(0, 3, 212, true);
        g.edge(0, 4, 212, true);
        g.edge(0, 5, 212, true);
    }

    @Test
    public void testAddLocation() {
        graph = createGraph();
        initExampleGraph(graph);

        assertEquals(12f, graph.getLatitude(0), 1e-6);
        assertEquals(23f, graph.getLongitude(0), 1e-6);

        assertEquals(38.33f, graph.getLatitude(1), 1e-6);
        assertEquals(135.3f, graph.getLongitude(1), 1e-6);

        assertEquals(6, graph.getLatitude(2), 1e-6);
        assertEquals(139, graph.getLongitude(2), 1e-6);

        assertEquals(78, graph.getLatitude(3), 1e-6);
        assertEquals(89, graph.getLongitude(3), 1e-6);

        assertEquals(1, count(graph.getEdges(1, carOutFilter)));
        assertEquals(5, count(graph.getEdges(0, carOutFilter)));
        try {
            assertEquals(0, count(graph.getEdges(6, carOutFilter)));
            // for now return empty iterator
            // assertFalse(true);
        } catch (Exception ex) {
        }
    }

    @Test
    public void testDirectional() {
        graph = createGraph();
        graph.edge(1, 2, 12, true);
        graph.edge(2, 3, 12, false);
        graph.edge(3, 4, 12, false);
        graph.edge(3, 5, 12, true);
        graph.edge(6, 3, 12, false);

        assertEquals(1, count(graph.getEdges(1)));
        assertEquals(1, count(graph.getEdges(1, carInFilter)));
        assertEquals(1, count(graph.getEdges(1, carOutFilter)));

        assertEquals(2, count(graph.getEdges(2)));
        assertEquals(1, count(graph.getEdges(2, carInFilter)));
        assertEquals(2, count(graph.getEdges(2, carOutFilter)));

        assertEquals(4, count(graph.getEdges(3)));
        assertEquals(3, count(graph.getEdges(3, carInFilter)));
        assertEquals(2, count(graph.getEdges(3, carOutFilter)));

        assertEquals(1, count(graph.getEdges(4)));
        assertEquals(1, count(graph.getEdges(4, carInFilter)));
        assertEquals(0, count(graph.getEdges(4, carOutFilter)));

        assertEquals(1, count(graph.getEdges(5)));
        assertEquals(1, count(graph.getEdges(5, carInFilter)));
        assertEquals(1, count(graph.getEdges(5, carOutFilter)));
    }

    @Test
    public void testDozendEdges() {
        graph = createGraph();
        graph.edge(1, 2, 12, true);
        assertEquals(1, count(graph.getEdges(1)));

        graph.edge(1, 3, 13, false);
        assertEquals(2, count(graph.getEdges(1)));

        graph.edge(1, 4, 14, false);
        assertEquals(3, count(graph.getEdges(1)));

        graph.edge(1, 5, 15, false);
        assertEquals(4, count(graph.getEdges(1)));

        graph.edge(1, 6, 16, false);
        assertEquals(5, count(graph.getEdges(1)));

        graph.edge(1, 7, 16, false);
        assertEquals(6, count(graph.getEdges(1)));

        graph.edge(1, 8, 16, false);
        assertEquals(7, count(graph.getEdges(1)));

        graph.edge(1, 9, 16, false);
        assertEquals(8, count(graph.getEdges(1)));
        assertEquals(8, count(graph.getEdges(1, carOutFilter)));
        assertEquals(1, count(graph.getEdges(1, carInFilter)));
        assertEquals(1, count(graph.getEdges(2, carInFilter)));
    }

    @Test
    public void testCheckFirstNode() {
        graph = createGraph();
        assertEquals(0, count(graph.getEdges(1)));
        graph.edge(0, 1, 12, true);
        assertEquals(1, count(graph.getEdges(1)));
    }

    @Test
    public void testDeleteNodeForUnidir() {
        graph = createGraph();
        graph.setNode(10, 10, 1);
        graph.setNode(6, 6, 1);
        graph.setNode(20, 20, 1);
        graph.setNode(21, 21, 1);

        graph.edge(10, 20, 10, false);
        graph.edge(21, 6, 10, false);

        graph.markNodeRemoved(0);
        graph.markNodeRemoved(7);
        assertEquals(22, graph.nodes());
        graph.optimize();
        assertEquals(20, graph.nodes());

        assertEquals(1, GHUtility.count(graph.getEdges(getIdOf(graph, 20), carInFilter)));
        assertEquals(0, GHUtility.count(graph.getEdges(getIdOf(graph, 20), carOutFilter)));

        assertEquals(1, GHUtility.count(graph.getEdges(getIdOf(graph, 10), carOutFilter)));
        assertEquals(0, GHUtility.count(graph.getEdges(getIdOf(graph, 10), carInFilter)));

        assertEquals(1, GHUtility.count(graph.getEdges(getIdOf(graph, 6), carInFilter)));
        assertEquals(0, GHUtility.count(graph.getEdges(getIdOf(graph, 6), carOutFilter)));

        assertEquals(1, GHUtility.count(graph.getEdges(getIdOf(graph, 21), carOutFilter)));
        assertEquals(0, GHUtility.count(graph.getEdges(getIdOf(graph, 21), carInFilter)));
    }

    @Test
    public void testComplexDeleteNode() {
        testDeleteNodes(21);
    }

    @Test
    public void testComplexDeleteNode2() {
        testDeleteNodes(6);
    }

    public void testDeleteNodes(int fillToSize) {
        graph = createGraph();
        graph.setNode(0, 12, 23);
        graph.setNode(1, 38.33f, 135.3f);
        graph.setNode(2, 3, 3);
        graph.setNode(3, 78, 89);
        graph.setNode(4, 2, 1);
        graph.setNode(5, 2.5f, 1);

        int deleted = 2;
        for (int i = 6; i < fillToSize; i++) {
            graph.setNode(i, i * 1.5, i * 1.6);
            if (i % 3 == 0) {
                graph.markNodeRemoved(i);
                deleted++;
            } else {
                // connect to
                // ... a deleted node
                graph.edge(i, 0, 10 * i, true);
                // ... a non-deleted and non-moved node
                graph.edge(i, 2, 10 * i, true);
                // ... a moved node
                graph.edge(i, fillToSize - 1, 10 * i, true);
            }
        }

        graph.edge(0, 1, 10, true);
        graph.edge(0, 3, 20, false);
        graph.edge(3, 5, 20, true);
        graph.edge(1, 5, 20, false);

        graph.markNodeRemoved(0);
        graph.markNodeRemoved(2);
        // no deletion happend
        assertEquals(fillToSize, graph.nodes());

        assertEquals(Arrays.<String>asList(), GHUtility.getProblems(graph));

        // now actually perform deletion
        graph.optimize();

        assertEquals(Arrays.<String>asList(), GHUtility.getProblems(graph));

        assertEquals(fillToSize - deleted, graph.nodes());
        int id1 = getIdOf(graph, 38.33f);
        assertEquals(135.3f, graph.getLongitude(id1), 1e-4);
        assertTrue(containsLatitude(graph, graph.getEdges(id1), 2.5));
        assertFalse(containsLatitude(graph, graph.getEdges(id1), 12));

        int id3 = getIdOf(graph, 78);
        assertEquals(89, graph.getLongitude(id3), 1e-4);
        assertTrue(containsLatitude(graph, graph.getEdges(id3), 2.5));
        assertFalse(containsLatitude(graph, graph.getEdges(id3), 12));
    }

    public boolean containsLatitude(Graph g, EdgeIterator iter, double latitude) {
        while (iter.next()) {
            if (Math.abs(g.getLatitude(iter.adjNode()) - latitude) < 1e-4) {
                return true;
            }
        }
        return false;
    }

    @Test
    public void testSimpleDelete() {
        graph = createGraph();
        graph.setNode(0, 12, 23);
        graph.setNode(1, 38.33f, 135.3f);
        graph.setNode(2, 3, 3);
        graph.setNode(3, 78, 89);

        graph.edge(3, 0, 21, true);
        graph.edge(5, 0, 22, true);
        graph.edge(5, 3, 23, true);

        graph.markNodeRemoved(0);
        graph.markNodeRemoved(3);

        assertEquals(6, graph.nodes());
        assertEquals(Arrays.<String>asList(), GHUtility.getProblems(graph));

        // now actually perform deletion
        graph.optimize();

        assertEquals(4, graph.nodes());
        assertEquals(Arrays.<String>asList(), GHUtility.getProblems(graph));
        // shouldn't change anything
        graph.optimize();
        assertEquals(4, graph.nodes());
        assertEquals(Arrays.<String>asList(), GHUtility.getProblems(graph));
    }

    @Test
    public void testSimpleDelete2() {
        graph = createGraph();
        assertEquals(-1, getIdOf(graph, 12));
        graph.setNode(9, 9, 1);
        assertEquals(-1, getIdOf(graph, 12));

        graph.setNode(11, 11, 1);
        graph.setNode(12, 12, 1);


        // mini subnetwork which gets completely removed:
        graph.edge(5, 10, 510, true);
        graph.markNodeRemoved(5);
        graph.markNodeRemoved(10);

        graph.edge(9, 11, 911, true);
        graph.edge(9, 12, 912, true);

        assertEquals(13, graph.nodes());
        assertEquals(Arrays.<String>asList(), GHUtility.getProblems(graph));

        // perform deletion
        graph.optimize();

        assertEquals(11, graph.nodes());
        assertEquals(Arrays.<String>asList(), GHUtility.getProblems(graph));

        int id11 = getIdOf(graph, 11); // is now 10
        int id12 = getIdOf(graph, 12); // is now 5
        int id9 = getIdOf(graph, 9);   // is now 9
        assertEquals(Arrays.asList(id11, id12), GHUtility.neighbors(graph.getEdges(id9)));
        assertEquals(Arrays.asList(id9), GHUtility.neighbors(graph.getEdges(id11)));
        assertEquals(Arrays.asList(id9), GHUtility.neighbors(graph.getEdges(id12)));
    }

    @Test
    public void testSimpleDelete3() {
        graph = createGraph();
        graph.setNode(7, 7, 1);
        graph.setNode(8, 8, 1);
        graph.setNode(9, 9, 1);
        graph.setNode(11, 11, 1);

        // mini subnetwork which gets completely removed:
        graph.edge(5, 10, 510, true);
        graph.markNodeRemoved(3);
        graph.markNodeRemoved(4);
        graph.markNodeRemoved(5);
        graph.markNodeRemoved(10);

        graph.edge(9, 11, 911, true);
        graph.edge(7, 9, 78, true);
        graph.edge(8, 9, 89, true);

        // perform deletion
        graph.optimize();

        assertEquals(Arrays.<String>asList(), GHUtility.getProblems(graph));

        assertEquals(3, GHUtility.count(graph.getEdges(getIdOf(graph, 9))));
        assertEquals(1, GHUtility.count(graph.getEdges(getIdOf(graph, 7))));
        assertEquals(1, GHUtility.count(graph.getEdges(getIdOf(graph, 8))));
        assertEquals(1, GHUtility.count(graph.getEdges(getIdOf(graph, 11))));
    }

    @Test
    public void testDeleteAndOptimize() {
        graph = createGraph();
        graph.setNode(20, 10, 10);
        graph.setNode(21, 10, 11);
        graph.markNodeRemoved(20);
        graph.optimize();
        assertEquals(11, graph.getLongitude(20), 1e-5);
    }

    @Test
    public void testBounds() {
        graph = createGraph();
        BBox b = graph.bounds();
        assertEquals(BBox.INVERSE.maxLat, b.maxLat, 1e-6);

        graph.setNode(0, 10, 20);
        assertEquals(10, b.maxLat, 1e-6);
        assertEquals(20, b.maxLon, 1e-6);

        graph.setNode(0, 15, -15);
        assertEquals(15, b.maxLat, 1e-6);
        assertEquals(20, b.maxLon, 1e-6);
        assertEquals(10, b.minLat, 1e-6);
        assertEquals(-15, b.minLon, 1e-6);
    }

    @Test
    public void testFlags() {
        graph = createGraph();
        graph.edge(0, 1, 10, carEncoder.flags(120, true));
        graph.edge(2, 3, 10, carEncoder.flags(10, false));

        EdgeIterator iter = graph.getEdges(0);
        assertTrue(iter.next());
        assertEquals(carEncoder.flags(120, true), iter.flags());

        iter = graph.getEdges(2);
        assertTrue(iter.next());
        assertEquals(carEncoder.flags(10, false), iter.flags());
    }

    @Test
    public void testCopyTo() {
        graph = createGraph();
        initExampleGraph(graph);
        Graph gs = new GraphStorage(new RAMDirectory()).segmentSize(8000).create(10);
        try {
            graph.copyTo(gs);
        } catch (Exception ex) {
            assertTrue(false);
        }

        try {
            gs.copyTo(graph);
        } catch (Exception ex) {
            assertTrue(ex.toString(), false);
        }
    }

    @Test
    public void testEdgeProperties() {
        graph = createGraph();
        EdgeIterator iter1 = graph.edge(0, 1, 10, true);
        EdgeIterator iter2 = graph.edge(0, 2, 20, true);

        int edgeId = iter1.edge();
        EdgeIterator iter = graph.getEdgeProps(edgeId, 0);
        assertEquals(10, iter.distance(), 1e-5);

        edgeId = iter2.edge();
        iter = graph.getEdgeProps(edgeId, 0);
        assertEquals(2, iter.baseNode());
        assertEquals(0, iter.adjNode());
        assertEquals(20, iter.distance(), 1e-5);

        iter = graph.getEdgeProps(edgeId, 2);
        assertEquals(0, iter.baseNode());
        assertEquals(2, iter.adjNode());
        assertEquals(20, iter.distance(), 1e-5);

        // minor API glitch: should be RawEdgeIterator
        iter = graph.getEdgeProps(edgeId, -1);
        assertFalse(iter.isEmpty());
        assertEquals(0, iter.baseNode());
        assertEquals(2, iter.adjNode());

        iter = graph.getEdgeProps(edgeId, 1);
        assertTrue(iter.isEmpty());

        // delete
        graph.markNodeRemoved(1);
        graph.optimize();

        // throw exception if accessing deleted edge
        try {
            graph.getEdgeProps(iter1.edge(), -1);
            assertTrue(false);
        } catch (Exception ex) {
        }
    }

    @Test
    public void testCreateDuplicateEdges() {
        graph = createGraph();
        graph.edge(2, 1, 12, true);
        graph.edge(2, 3, 12, true);
        graph.edge(2, 3, 13, false);
        assertEquals(3, GHUtility.count(graph.getEdges(2, carOutFilter)));

        // no exception        
        graph.getEdgeProps(1, 3);

        // raise exception
        try {
            graph.getEdgeProps(4, 3);
            assertTrue(false);
        } catch (Exception ex) {
        }
        try {
            graph.getEdgeProps(-1, 3);
            assertTrue(false);
        } catch (Exception ex) {
        }

        EdgeIterator iter = graph.getEdges(2, carOutFilter);
        iter.next();
        iter.next();
        assertTrue(iter.next());
        EdgeIterator oneIter = graph.getEdgeProps(iter.edge(), 3);
        assertEquals(13, oneIter.distance(), 1e-6);
        assertEquals(2, oneIter.baseNode());
        assertTrue(carEncoder.isForward(oneIter.flags()));
        assertFalse(carEncoder.isBoth(oneIter.flags()));

        oneIter = graph.getEdgeProps(iter.edge(), 2);
        assertEquals(13, oneIter.distance(), 1e-6);
        assertEquals(3, oneIter.baseNode());
        assertTrue(carEncoder.isBackward(oneIter.flags()));
        assertFalse(carEncoder.isBoth(oneIter.flags()));

        graph.edge(3, 2, 14, true);
        assertEquals(4, GHUtility.count(graph.getEdges(2, carOutFilter)));
    }

    @Test
    public void testIdenticalNodes() {
        graph = createGraph();
        graph.edge(0, 0, 100, true);
        assertEquals(1, GHUtility.count(graph.getEdges(0)));
    }

    @Test
    public void testIdenticalNodes2() {
        graph = createGraph();
        graph.edge(0, 0, 100, false);
        graph.edge(0, 0, 100, false);
        assertEquals(2, GHUtility.count(graph.getEdges(0)));
    }

    @Test
    public void testEdgeReturn() {
        graph = createGraph();
        EdgeIterator iter = graph.edge(4, 10, 100, carEncoder.flags(10, false));
        assertEquals(4, iter.baseNode());
        assertEquals(10, iter.adjNode());
        iter = graph.edge(14, 10, 100, carEncoder.flags(10, false));
        assertEquals(14, iter.baseNode());
        assertEquals(10, iter.adjNode());
    }

    @Test
    public void testPillarNodes() {
        graph = createGraph();
        PointList pointList = Helper.createPointList(1, 1, 1, 2, 1, 3);
        graph.edge(0, 4, 100, carEncoder.flags(10, false)).wayGeometry(pointList);
        pointList = Helper.createPointList(1, 5, 1, 6, 1, 7, 1, 8, 1, 9);
        graph.edge(4, 10, 100, carEncoder.flags(10, false)).wayGeometry(pointList);
        pointList = Helper.createPointList(1, 13, 1, 12, 1, 11);
        graph.edge(14, 0, 100, carEncoder.flags(10, false)).wayGeometry(pointList);

        // if tower node requested => return only tower nodes
        EdgeIterator iter = graph.getEdges(0);
        assertTrue(iter.next());
        assertEquals(4, iter.adjNode());
        assertPList(Helper.createPointList(1, 1, 1, 2, 1, 3), iter.wayGeometry());
        assertTrue(iter.next());
        assertPList(Helper.createPointList(1, 11, 1, 12, 1, 13.0), iter.wayGeometry());
        assertEquals(14, iter.adjNode());
        assertFalse(iter.next());

        iter = graph.getEdges(0, carOutFilter);
        assertTrue(iter.next());
        assertPList(Helper.createPointList(1, 1, 1, 2, 1, 3), iter.wayGeometry());
        assertEquals(4, iter.adjNode());
        assertFalse(iter.next());

        iter = graph.getEdges(10, carInFilter);
        assertTrue(iter.next());
        assertPList(Helper.createPointList(1, 9, 1, 8, 1, 7, 1, 6, 1, 5), iter.wayGeometry());
        assertEquals(4, iter.adjNode());
        assertFalse(iter.next());
    }

    @Test
    public void testFootMix() {
        graph = createGraph();
        VehicleEncoder footEncoder = new FootFlagEncoder();
        graph.edge(0, 1, 10, footEncoder.flags(10, true));
        graph.edge(0, 2, 10, carEncoder.flags(10, true));
        graph.edge(0, 3, 10, footEncoder.flags(10, true) | carEncoder.flags(10, true));
        assertEquals(Arrays.asList(1, 3),
                GHUtility.neighbors(graph.getEdges(0, new DefaultEdgeFilter(footEncoder, false, true))));
        assertEquals(Arrays.asList(2, 3),
                GHUtility.neighbors(graph.getEdges(0, new DefaultEdgeFilter(carEncoder, false, true))));
    }

    @Test
    public void testGetAllEdges() {
        graph = createGraph();
        graph.edge(0, 1, 2, true);
        graph.edge(3, 1, 1, false);
        graph.edge(3, 2, 1, false);

        EdgeIterator iter = graph.getAllEdges();
        assertTrue(iter.next());
        int edgeId = iter.edge();
        assertEquals(0, iter.baseNode());
        assertEquals(1, iter.adjNode());
        assertEquals(2, iter.distance(), 1e-6);

        assertTrue(iter.next());
        int edgeId2 = iter.edge();
        assertEquals(1, edgeId2 - edgeId);
        assertEquals(1, iter.baseNode());
        assertEquals(3, iter.adjNode());

        assertTrue(iter.next());
        assertEquals(2, iter.baseNode());
        assertEquals(3, iter.adjNode());

        assertFalse(iter.next());
    }

    @Test
    public void testGetAllEdgesWithDelete() {
        graph = createGraph();
        graph.setNode(0, 0, 5);
        graph.setNode(1, 1, 5);
        graph.setNode(2, 2, 5);
        graph.setNode(3, 3, 5);
        graph.edge(0, 1, 1, true);
        graph.edge(0, 2, 1, true);
        graph.edge(1, 2, 1, true);
        graph.edge(2, 3, 1, true);
        AllEdgesIterator iter = graph.getAllEdges();
        assertEquals(4, GHUtility.count(iter));
        assertEquals(4, iter.maxId());

        // delete
        graph.markNodeRemoved(1);
        graph.optimize();
        iter = graph.getAllEdges();
        assertEquals(2, GHUtility.count(iter));
        assertEquals(4, iter.maxId());
    }

<<<<<<< HEAD
    @Test
    public void testNameIndex() {
        Graph g = createGraph();
        EdgeIterator iter1 = g.edge(0, 1, 10, true);
        iter1.name("named street1");

        EdgeIterator iter2 = g.edge(0, 1, 10, true);
        iter2.name("named street2");

        assertEquals("named street1", g.getEdgeProps(iter1.edge(), -1).name());
        assertEquals("named street2", g.getEdgeProps(iter2.edge(), -1).name());
=======
    public static void assertPList(PointList expected, PointList list) {
        assertEquals("size of point lists is not equal", expected.size(), list.size());
        for (int i = 0; i < expected.size(); i++) {
            assertEquals(expected.latitude(i), list.latitude(i), 1e-4);
            assertEquals(expected.longitude(i), list.longitude(i), 1e-4);
        }
    }

    public static int getIdOf(Graph g, double latitude) {
        int s = g.nodes();
        for (int i = 0; i < s; i++) {
            if (Math.abs(g.getLatitude(i) - latitude) < 1e-4) {
                return i;
            }
        }
        return -1;
    }

    /**
     * Windows forces us to close files properly and so we need to close the
     * graph properly if it supports closeable
     */
    static void close(Object o) {
        if (o == null) {
            return;
        }
        if (o instanceof Closeable) {
            try {
                ((Closeable) o).close();
            } catch (IOException ex) {
                throw new RuntimeException(ex);
            }
        }
>>>>>>> 30ab288c
    }
}<|MERGE_RESOLUTION|>--- conflicted
+++ resolved
@@ -227,7 +227,7 @@
         graph.edge(0, 2, 10, true);
         assertEquals(3, graph.nodes());
         close(graph);
-        
+
         graph = createGraph();
         assertEquals(0, graph.nodes());
     }
@@ -808,19 +808,6 @@
         assertEquals(4, iter.maxId());
     }
 
-<<<<<<< HEAD
-    @Test
-    public void testNameIndex() {
-        Graph g = createGraph();
-        EdgeIterator iter1 = g.edge(0, 1, 10, true);
-        iter1.name("named street1");
-
-        EdgeIterator iter2 = g.edge(0, 1, 10, true);
-        iter2.name("named street2");
-
-        assertEquals("named street1", g.getEdgeProps(iter1.edge(), -1).name());
-        assertEquals("named street2", g.getEdgeProps(iter2.edge(), -1).name());
-=======
     public static void assertPList(PointList expected, PointList list) {
         assertEquals("size of point lists is not equal", expected.size(), list.size());
         for (int i = 0; i < expected.size(); i++) {
@@ -854,6 +841,18 @@
                 throw new RuntimeException(ex);
             }
         }
->>>>>>> 30ab288c
+    }
+
+    @Test
+    public void testNameIndex() {
+        Graph g = createGraph();
+        EdgeIterator iter1 = g.edge(0, 1, 10, true);
+        iter1.name("named street1");
+
+        EdgeIterator iter2 = g.edge(0, 1, 10, true);
+        iter2.name("named street2");
+
+        assertEquals("named street1", g.getEdgeProps(iter1.edge(), -1).name());
+        assertEquals("named street2", g.getEdgeProps(iter2.edge(), -1).name());
     }
 }