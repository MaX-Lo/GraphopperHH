--- conflicted
+++ resolved
@@ -44,11 +44,7 @@
     }
 
     @Override
-<<<<<<< HEAD
-    public void updateBestPath(EdgeIteratorState edgeState, AStar.AStarEntry entry, int traversalId, boolean reverse) {
-=======
     public void updateBestPath(EdgeIteratorState edgeState, SPTEntry entry, int traversalId, boolean reverse) {
->>>>>>> e4f4a0e6
         if (g2 != null) {
             mg.plotNode(g2, traversalId, Color.YELLOW);
         }
